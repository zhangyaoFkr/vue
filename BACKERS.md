--- conflicted
+++ resolved
@@ -230,14 +230,11 @@
         </a>
       </td>
       <td align="center" valign="middle">
-<<<<<<< HEAD
         <a href="https://thepiratebayproxylist.se" target="_blank">
           <img width="148px" src="https://raw.githubusercontent.com/vuejs/vuejs.org/master/themes/vue/source/images/piratebayproxy.png">
         </a>
       </td>
       <td align="center" valign="middle">
-=======
->>>>>>> f796ab49
         <a href="https://www.programmers.io" target="_blank">
           <img width="148px" src="https://raw.githubusercontent.com/vuejs/vuejs.org/master/themes/vue/source/images/programmers_io.png">
         </a>
